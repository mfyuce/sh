--- conflicted
+++ resolved
@@ -13,381 +13,4 @@
 
     $> pip install sh
 
-<<<<<<< HEAD
-# Usage
-
-The easiest way to get up and running is to import pbs
-directly or import your program from pbs:
-
-```python
-import pbs
-print pbs.ifconfig("eth0")
-
-from pbs import ifconfig
-print ifconfig("eth0")
-```
-
-A less common usage pattern is through PBS Command wrapper, which takes a
-full path to a command and returns a callable object.  This is useful for
-programs that have weird characters in their names or programs that aren't in
-your $PATH:
-
-```python
-import pbs
-ffmpeg = pbs.Command("/usr/bin/ffmpeg")
-ffmpeg(movie_file)
-```
-
-The last usage pattern is for trying PBS through an interactive REPL.  By
-default, this acts like a star import (so all of your system programs will be
-immediately available as functions):
-
-    $> python pbs.py
-
-
-# Examples
-
-## Executing Commands
-
-Commands work like you'd expect.  **Just call your program's name like
-a function:**
-
-```python
-# print the contents of this directory 
-print ls("-l")
-
-# get the longest line of this file
-longest_line = wc(__file__, "-L")
-
-# get interface information
-print ifconfig("eth0")
-```
-
-Note that these aren't Python functions, these are running the binary
-commands on your system dynamically by resolving your PATH, much like Bash does.
-In this way, all the programs on your system are easily available
-in Python.
-
-You can also call attributes on commands.  This translates to the command
-name followed by the attribute name:
-
-```python
-from pbs import git
-
-# resolves to "git branch -v"
-print git.branch("-v")
-```
-
-It turns out this is extremely useful for commands whose first argument is often
-another sub-command (like git, svn, time, sudo, etc).
-See "Baking" for an advanced usage of this.
-
-## Keyword Arguments
-
-Keyword arguments also work like you'd expect: they get replaced with the
-long-form and short-form commandline option:
-
-```python
-# resolves to "curl http://duckduckgo.com/ -o page.html --silent"
-curl("http://duckduckgo.com/", o="page.html", silent=True)
-
-# or if you prefer not to use keyword arguments, this does the same thing:
-curl("http://duckduckgo.com/", "-o", "page.html", "--silent")
-
-# resolves to "adduser amoffat --system --shell=/bin/bash --no-create-home"
-adduser("amoffat", system=True, shell="/bin/bash", no_create_home=True)
-
-# or
-adduser("amoffat", "--system", "--shell", "/bin/bash", "--no-create-home")
-```
-
-## Piping
-
-Piping has become function composition:
-
-```python
-# sort this directory by biggest file
-print sort(du(glob("*"), "-sb"), "-rn")
-
-# print the number of folders and files in /etc
-print wc(ls("/etc", "-1"), "-l")
-```
-
-## Redirection
-
-PBS can redirect the standard and error output streams of a process to a file. 
-This is done with the special _out and _err keyword arguments. You can pass a
-filename or a file object as the argument value. When the name of an already 
-existing file is passed, the contents of the file will be overwritten.
-
-```python
-ls(_out="files.list")
-ls("nonexistent", _err="error.txt")
-```
-
-PBS can also redirect the error output stream to the standard output stream,
-using the special _err_to_out=True keyword argument.
-
-
-## Sudo and With Contexts
-
-Commands can be run within a "with" context.  Popular commands using this
-might be "sudo" or "fakeroot":
-
-```python
-with sudo:
-    print ls("/root")
-```
-
-If you need
-to run a command in a with context AND call it, for example, specifying
-a -p prompt with sudo, you need to use the "_with" keyword argument.
-This let's the command know that it's being run from a with context so
-it can behave correctly.
-
-```python
-with sudo(p=">", _with=True):
-    print ls("/root")
-```
-
-## Background Processes
-
-Commands can be run in the background with the special _bg=True keyword
-argument:
-
-```python
-# blocks
-sleep(3)
-print "...3 seconds later"
-
-# doesn't block
-p = sleep(3, _bg=True)
-print "prints immediately!"
-p.wait()
-print "...and 3 seconds later"
-```
-
-You can also pipe together background processes!
-
-```python
-p = wc(curl("http://github.com/", silent=True, _bg=True), "--bytes")
-print "prints immediately!"
-print "byte count of github: %d" % int(p) # lazily completes
-```
-
-This lets you start long-running commands at the beginning of your script
-(like a file download) and continue performing other commands in the
-foreground.
-
-
-## Foreground Processes
-
-Foreground processes are processes that you want to interact directly with
-the default stdout and stdin of your terminal.  In other words, these are
-processes that you do not want to return their output as a return value
-of their call.  An example would be opening a text editor:
-
-```python
-vim(file_to_edit)
-```
-
-This will block because pbs will be trying to aggregate the output
-of the command to python, without displaying anything to the screen. The
-solution is the "_fg" special keyword arg:
-
-```python
-vim(file_to_edit, _fg=True)
-```
-
-This will open vim as expected and let you use it as expected, with all
-the input coming from the keyboard and the output going to the screen.
-The return value of a foreground process is an empty string.
-
-
-## Finding Commands
-
-"Which" finds the full path of a program, or returns None if it doesn't exist.
-This command is one of the few commands implemented as a Python function,
-and therefore doesn't rely on the "which" program actually existing. 
-
-```python
-print which("python") # "/usr/bin/python"
-print which("ls") # "/bin/ls"
-print which("some_command") # None
-
-if not which("supervisorctl"): apt_get("install", "supervisor", "-y")
-```
-
-## Baking
-
-PBS is capable of "baking" arguments into commands.  This is similar
-to the stdlib functools.partial wrapper.  An example can speak volumes:
-
-```python
-from pbs import ls
-
-ls = ls.bake("-la")
-print ls # "/usr/bin/ls -la"
-
-# resolves to "ls / -la"
-print ls("/") 
-```
-
-The idea is that calling "bake" on a command creates a callable object 
-that automatically passes along all of the arguments passed into "bake".
-This gets **really interesting** when you combine this with the attribute
-access on a command:
-
-```python
-from pbs import ssh
-
-# calling whoami on the server.  this is tedious to do if you're running
-# any more than a few commands.
-iam1 = ssh("myserver.com", "-p 1393", "whoami")
-
-# wouldn't it be nice to bake the common parameters into the ssh command?
-myserver = ssh.bake("myserver.com", p=1393)
-
-print myserver # "/usr/bin/ssh myserver.com -p 1393"
-
-# resolves to "/usr/bin/ssh myserver.com -p 1393 whoami"
-iam2 = myserver.whoami()
-
-assert(iam1 == iam2) # True!
-```
-
-Now that the "myserver" callable represents a baked ssh command, you
-can call anything on the server easily:
-
-```python
-# resolves to "/usr/bin/ssh myserver.com -p 1393 tail /var/log/dumb_daemon.log -n 100"
-print myserver.tail("/var/log/dumb_daemon.log", n=100)
-```
-
-## Environment Variables
-
-Environment variables are available much like they are in Bash:
-
-```python
-print HOME
-print SHELL
-print PS1
-```
-
-You can set enviroment variables the usual way, through the os.environ
-mapping:
-
-```python
-import os
-os.environ["TEST"] = "123"
-```
-
-Now any new subprocess commands called from the script will be able to
-access that environment variable.
-
-## Exceptions
-
-Exceptions are dynamically generated based on the return code of the command.
-This lets you catch a specific return code, or catch all error return codes
-through the base class ErrorReturnCode:
-
-```python
-try: print ls("/some/non-existant/folder")
-except ErrorReturnCode_2:
-    print "folder doesn't exist!"
-    create_the_folder()
-except ErrorReturnCode:
-    print "unknown error"
-    exit(1)
-```
-
-## Globbing
-
-Glob-expansion is not done on your arguments.  For example, this will not work:
-
-```python
-from pbs import du
-print du("*")
-```
-
-You'll get an error to the effect of "cannot access '\*': No such file or directory".
-This is because the "\*" needs to be glob expanded:
-
-```python
-from pbs import du, glob
-print du(glob("*")) 
-```
-
-
-## Commandline Arguments
-
-You can access commandline arguments similar to Bash's $1, $2, etc by using
-ARG1, ARG2, etc:
-
-```python
-print ARG1, ARG2
-
-# if an argument isn't defined, it's set to None
-if ARG10 is None: do_something()
-```
-
-You can access the entire argparse/optparse-friendly list of commandline
-arguments through "ARGV".  This is recommended for flexibility:
-
-```python
-import argparse
-parser = argparse.ArgumentParser(prog="PROG")
-parser.add_argument("-x", default=3, type=int)
-ns = parser.parse_args(ARGV)
-print ns.x
-```
-
-
-## Weirdly-named Commands
-
-PBS automatically handles underscore-dash conversions.  For example, if you want
-to call apt-get:
-
-```python
-apt_get("install", "mplayer", y=True)
-```
-
-PBS looks for "apt_get", but if it doesn't find it, replaces all underscores
-with dashes and searches again.  If the command still isn't found, a
-CommandNotFound exception is raised.
-
-Commands with other, less-commonly symbols in their names must be accessed
-directly through the "Command" class wrapper.  The Command class takes the full
-path to the program as a string:
-
-```python
-p27 = Command(which("python2.7"))
-print p27("-h")
-```
-
-The Command wrapper is also useful for commands that are not in your standard PATH:
-
-```python
-script = Command("/tmp/temporary-script.sh")
-print script()
-```
-
-## Non-standard Exit Codes
-
-Normally, if a command returns an exit code that is not 0, PBS raises an exception
-based on that exit code.  However, if you have determined that an error code
-is normal and want to retrieve the output of the command without PBS raising an
-exception, you can use the "_ok_code" special argument to suppress the exception:
-
-```python
-output = pbs.ls("dir_that_exists", "dir_that_doesnt", _ok_code=2)
-```
-
-In the above example, even though you're trying to list a directory that doesn't
-exist, you can still get the output from the directory that does exist by telling
-the command that 2 is an "ok" exit code, so don't raise an exception.
-
-_ok_code can also take a list or tuple of numbers for multiple ok exit codes. 
-=======
-# Complete documentation @ http://amoffat.github.com/sh
->>>>>>> 83c36def
+# Complete documentation @ http://amoffat.github.com/sh