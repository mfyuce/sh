#===============================================================================
# Copyright (C) 2011-2012 by Andrew Moffat
# 
# Permission is hereby granted, free of charge, to any person obtaining a copy
# of this software and associated documentation files (the "Software"), to deal
# in the Software without restriction, including without limitation the rights
# to use, copy, modify, merge, publish, distribute, sublicense, and/or sell
# copies of the Software, and to permit persons to whom the Software is
# furnished to do so, subject to the following conditions:
# 
# The above copyright notice and this permission notice shall be included in
# all copies or substantial portions of the Software.
# 
# THE SOFTWARE IS PROVIDED "AS IS", WITHOUT WARRANTY OF ANY KIND, EXPRESS OR
# IMPLIED, INCLUDING BUT NOT LIMITED TO THE WARRANTIES OF MERCHANTABILITY,
# FITNESS FOR A PARTICULAR PURPOSE AND NONINFRINGEMENT. IN NO EVENT SHALL THE
# AUTHORS OR COPYRIGHT HOLDERS BE LIABLE FOR ANY CLAIM, DAMAGES OR OTHER
# LIABILITY, WHETHER IN AN ACTION OF CONTRACT, TORT OR OTHERWISE, ARISING FROM,
# OUT OF OR IN CONNECTION WITH THE SOFTWARE OR THE USE OR OTHER DEALINGS IN
# THE SOFTWARE.
#===============================================================================


__version__ = "1.07"
__project_url__ = "https://github.com/amoffat/sh"



import platform

if "windows" in platform.system().lower():
    raise ImportError("sh %s is currently only supported on linux and osx. \
please install pbs 0.110 (http://pypi.python.org/pypi/pbs) for windows \
support." % __version__)



import sys
IS_PY3 = sys.version_info[0] == 3

import traceback
import os
import re
from glob import glob as original_glob
from types import ModuleType
from functools import partial
import inspect
import time as _time

from locale import getpreferredencoding
DEFAULT_ENCODING = getpreferredencoding() or "utf-8"


if IS_PY3:
    from io import StringIO
    from io import BytesIO as cStringIO
    from queue import Queue, Empty
else:
    from StringIO import StringIO
    from cStringIO import OutputType as cStringIO
    from Queue import Queue, Empty
    
IS_OSX = platform.system() == "Darwin"
THIS_DIR = os.path.dirname(os.path.realpath(__file__))


import errno
import warnings

import pty
import termios
import signal
import gc
import select
import atexit
import threading
import tty
import fcntl
import struct
import resource
from collections import deque
import logging
import weakref


logging_enabled = False


if IS_PY3:
    raw_input = input
    unicode = str
    basestring = str




class ErrorReturnCode(Exception):
    truncate_cap = 750

    def __init__(self, full_cmd, stdout, stderr):
        self.full_cmd = full_cmd
        self.stdout = stdout
        self.stderr = stderr


        if self.stdout is None: tstdout = "<redirected>"
        else:
            tstdout = self.stdout[:self.truncate_cap] 
            out_delta = len(self.stdout) - len(tstdout)
            if out_delta: 
                tstdout += ("... (%d more, please see e.stdout)" % out_delta).encode()
            
        if self.stderr is None: tstderr = "<redirected>"
        else:
            tstderr = self.stderr[:self.truncate_cap]
            err_delta = len(self.stderr) - len(tstderr)
            if err_delta: 
                tstderr += ("... (%d more, please see e.stderr)" % err_delta).encode()

        msg = "\n\n  RAN: %r\n\n  STDOUT:\n%s\n\n  STDERR:\n%s" %\
            (full_cmd, tstdout.decode(DEFAULT_ENCODING), tstderr.decode(DEFAULT_ENCODING))
        super(ErrorReturnCode, self).__init__(msg)


# we subclass AttributeError because:
# https://github.com/ipython/ipython/issues/2577
# https://github.com/amoffat/sh/issues/97#issuecomment-10610629
class CommandNotFound(AttributeError): pass

rc_exc_regex = re.compile("ErrorReturnCode_(\d+)")
rc_exc_cache = {}

def get_rc_exc(rc):
    rc = int(rc)
    try: return rc_exc_cache[rc]
    except KeyError: pass
    
    name = "ErrorReturnCode_%d" % rc
    exc = type(name, (ErrorReturnCode,), {})
    rc_exc_cache[rc] = exc
    return exc




def which(program):
    def is_exe(fpath):
        return os.path.exists(fpath) and os.access(fpath, os.X_OK)

    fpath, fname = os.path.split(program)
    if fpath:
        if is_exe(program): return program
    else:
        if "PATH" not in os.environ: return None
        for path in os.environ["PATH"].split(os.pathsep):
            exe_file = os.path.join(path, program)
            if is_exe(exe_file):
                return exe_file

    return None

def resolve_program(program):
    path = which(program)
    if not path:
        # our actual command might have a dash in it, but we can't call
        # that from python (we have to use underscores), so we'll check
        # if a dash version of our underscore command exists and use that
        # if it does
        if "_" in program: path = which(program.replace("_", "-"))        
        if not path: return None
    return path


# we add this thin wrapper to glob.glob because of a specific edge case where
# glob does not expand to anything.  for example, if you try to do
# glob.glob("*.py") and there are no *.py files in the directory, glob.glob
# returns an empty list.  this empty list gets passed to the command, and
# then the command fails with a misleading error message.  this thin wrapper
# ensures that if there is no expansion, we pass in the original argument,
# so that when the command fails, the error message is clearer
def glob(arg):    
    return original_glob(arg) or arg



class Logger(object):
    def __init__(self, name, context=None):
        self.name = name
        self.context = "%s"
        if context: self.context = "%s: %%s" % context
        self.log = logging.getLogger(name)
    
    def info(self, msg, *args):
        if not logging_enabled: return
        self.log.info(self.context, msg % args)
        
    def debug(self, msg, *args):
        if not logging_enabled: return
        self.log.debug(self.context, msg % args)
        
    def error(self, msg, *args):
        if not logging_enabled: return
        self.log.error(self.context, msg % args)
        
    def exception(self, msg, *args):
        if not logging_enabled: return
        self.log.exception(self.context, msg % args)



class RunningCommand(object):
    def __init__(self, cmd, call_args, stdin, stdout, stderr):
        truncate = 20
        if len(cmd) > truncate:
            logger_str = "command %r...(%d more) call_args %r" % \
                (cmd[:truncate], len(cmd) - truncate, call_args)
        else:
            logger_str = "command %r call_args %r" % (cmd, call_args)
        
        self.log = Logger("command", logger_str)
        self.call_args = call_args
        self.cmd = cmd
        self.ran = " ".join(cmd)
        self.process = None

        self.should_wait = True
        spawn_process = True


        # with contexts shouldn't run at all yet, they prepend
        # to every command in the context
        if call_args["with"]:
            spawn_process = False
            Command._prepend_stack.append(self)
            

        if callable(call_args["out"]) or callable(call_args["err"]):
            self.should_wait = False
            
        if call_args["piped"] or call_args["iter"] or call_args["iter_noblock"]:
            self.should_wait = False
            
        # we're running in the background, return self and let us lazily
        # evaluate
        if call_args["bg"]: self.should_wait = False

        # redirection
        if call_args["err_to_out"]: stderr = STDOUT
        
        
        # set up which stream should write to the pipe
        # TODO, make pipe None by default and limit the size of the Queue
        # in oproc.OProc
        pipe = STDOUT
        if call_args["iter"] == "out" or call_args["iter"] is True: pipe = STDOUT
        elif call_args["iter"] == "err": pipe = STDERR
        
        if call_args["iter_noblock"] == "out" or call_args["iter_noblock"] is True: pipe = STDOUT
        elif call_args["iter_noblock"] == "err": pipe = STDERR
        
        
        if spawn_process:
            self.log.debug("starting process")
            self.process = OProc(cmd, stdin, stdout, stderr, 
                self.call_args, pipe=pipe)
            
            if self.should_wait:
                self.wait()
        

    def wait(self):
        self._handle_exit_code(self.process.wait())
        return self
    
    # here we determine if we had an exception, or an error code that we weren't
    # expecting to see.  if we did, we create and raise an exception
    def _handle_exit_code(self, code):
        if code not in self.call_args["ok_code"] and code >= 0: raise get_rc_exc(code)(
            " ".join(self.cmd),
            self.process.stdout,
            self.process.stderr
        )        

    @property
    def stdout(self):
        self.wait()
        return self.process.stdout
    
    @property
    def stderr(self):
        self.wait()
        return self.process.stderr
    
    @property
    def exit_code(self):
        self.wait()
        return self.process.exit_code
    
    @property
    def pid(self):
        return self.process.pid
    
    def __len__(self):
        return len(str(self))
    
    def __enter__(self):
        # we don't actually do anything here because anything that should
        # have been done would have been done in the Command.__call__ call.
        # essentially all that has to happen is the comand be pushed on
        # the prepend stack.
        pass
    
    def __iter__(self):
        return self
    
    def next(self):
        # we do this because if get blocks, we can't catch a KeyboardInterrupt
        # so the slight timeout allows for that.
        while True:
            try: chunk = self.process._pipe_queue.get(False, .001)
            except Empty:
                if self.call_args["iter_noblock"]: return errno.EWOULDBLOCK
            else:
                if chunk is None:
                    self.wait()
                    raise StopIteration()
                try: return chunk.decode(self.call_args["encoding"],
                    self.call_args["decode_errors"])
                except UnicodeDecodeError: return chunk
            
    # python 3
    __next__ = next

    def __exit__(self, typ, value, traceback):
        if self.call_args["with"] and Command._prepend_stack:
            Command._prepend_stack.pop()
   
    def __str__(self):
        if IS_PY3: return self.__unicode__()
        else: return unicode(self).encode(self.call_args["encoding"])
        
    def __unicode__(self):
        if self.process and self.stdout:
            return self.stdout.decode(self.call_args["encoding"],
                self.call_args["decode_errors"])
        return ""

    def __eq__(self, other):
        return unicode(self) == unicode(other)

    def __contains__(self, item):
        return item in str(self)

    def __getattr__(self, p):
        # let these three attributes pass through to the OProc object
        if p in ("signal", "terminate", "kill"):
            if self.process: return getattr(self.process, p)
            else: raise AttributeError
        return getattr(unicode(self), p)
     
    def __repr__(self):
        try: return str(self)
        except UnicodeDecodeError:
            if self.process: 
                if self.stdout: return repr(self.stdout)
            return repr("")

    def __long__(self):
        return long(str(self).strip())

    def __float__(self):
        return float(str(self).strip())

    def __int__(self):
        return int(str(self).strip())





class Command(object):
    _prepend_stack = []
    
    _call_args = {
        # currently unsupported
        #"fg": False, # run command in foreground
        
        "bg": False, # run command in background
        "with": False, # prepend the command to every command after it
        "in": None,
        "out": None, # redirect STDOUT
        "err": None, # redirect STDERR
        "err_to_out": None, # redirect STDERR to STDOUT
        
        # stdin buffer size
        # 1 for line, 0 for unbuffered, any other number for that amount
        "in_bufsize": 0,
        # stdout buffer size, same values as above
        "out_bufsize": 1,
        "err_bufsize": 1,
        
        # this is how big the output buffers will be for stdout and stderr.
        # this is essentially how much output they will store from the process.
        # we use a deque, so if it overflows past this amount, the first items
        # get pushed off as each new item gets added.
        # 
        # NOTICE
        # this is not a *BYTE* size, this is a *CHUNK* size...meaning, that if
        # you're buffering out/err at 1024 bytes, the internal buffer size will
        # be "internal_bufsize" CHUNKS of 1024 bytes
        "internal_bufsize": 3 * 1024**2,
        
        "env": None,
        "piped": None,
        "iter": None,
        "iter_noblock": None,
        "ok_code": 0,
        "cwd": None,
        "long_sep": "=",
        
        # this is for programs that expect their input to be from a terminal.
        # ssh is one of those programs
        "tty_in": False,
        "tty_out": True,
        
        "encoding": DEFAULT_ENCODING,
        "decode_errors": "strict",
        
        # how long the process should run before it is auto-killed
        "timeout": 0,
        
        # these control whether or not stdout/err will get aggregated together
        # as the process runs.  this has memory usage implications, so sometimes
        # with long-running processes with a lot of data, it makes sense to
        # set these to true
        "no_out": False,
        "no_err": False,
        "no_pipe": False,
        
        # if any redirection is used for stdout or stderr, internal buffering
        # of that data is not stored.  this forces it to be stored, as if
        # the output is being T'd to both the redirected destination and our
        # internal buffers
        "tee": None,
    }
    
    # these are arguments that cannot be called together, because they wouldn't
    # make any sense
    _incompatible_call_args = (
        #("fg", "bg", "Command can't be run in the foreground and background"),
        ("err", "err_to_out", "Stderr is already being redirected"),
        ("piped", "iter", "You cannot iterate when this command is being piped"),
    )

<<<<<<< HEAD
=======
    @classmethod
    def _create(cls, program, **default_kwargs):
        path = resolve_program(program)
        if not path: raise CommandNotFound(program)
        cmd = cls(path)
        cmd._partial_call_args, ignored_kwargs = cmd._extract_call_args(default_kwargs)
        if ignored_kwargs:
            TypeError("Invalid special arguments %r" % (ignored_kwargs.keys()))
        return cmd

>>>>>>> 0cc00159
    def __init__(self, path):
        path = which(path)
        if not path: raise CommandNotFound(path)
        self._path = path
            
        self._partial = False
        self._partial_baked_args = []
        self._partial_call_args = {}
<<<<<<< HEAD
        
        # bugfix for functools.wraps.  issue #121
        self.__name__ = repr(self)
        
        
=======

>>>>>>> 0cc00159
    def __getattribute__(self, name):
        # convenience
        getattr = partial(object.__getattribute__, self)

        if name.startswith("_"): return getattr(name)
        if name == "bake": return getattr("bake")
        if name.endswith("_"): name = name[:-1]
        
        return getattr("bake")(name)

    
    @staticmethod
    def _extract_call_args(kwargs, to_override={}):
        kwargs = kwargs.copy()
        call_args = {}
        for parg, default in Command._call_args.items():
            key = "_" + parg
            
            if key in kwargs:
                call_args[parg] = kwargs[key] 
                del kwargs[key]
            elif parg in to_override:
                call_args[parg] = to_override[parg]
        
        # test for incompatible call args
        s1 = set(call_args.keys())
        for args in Command._incompatible_call_args:
            args = list(args)
            error = args.pop()

            if s1.issuperset(args):
                raise TypeError("Invalid special arguments %r: %s" % (args, error))
            
        return call_args, kwargs


    # this helper method is for normalizing an argument into a string in the
    # system's default encoding.  we can feed it a number or a string or
    # whatever 
    def _format_arg(self, arg):
        if IS_PY3: arg = str(arg)
        else:
            # if the argument is already unicode, or a number or whatever,
            # this first call will fail.  
            try: arg = unicode(arg, DEFAULT_ENCODING).encode(DEFAULT_ENCODING)
            except TypeError: arg = unicode(arg).encode(DEFAULT_ENCODING)
        return arg

        
    def _aggregate_keywords(self, keywords, sep, raw=False):
        processed = []
        for k, v in keywords.items():
            # we're passing a short arg as a kwarg, example:
            # cut(d="\t")
            if len(k) == 1:
                if v is not False:
                    processed.append("-" + k)
                    if v is not True:
                        processed.append(self._format_arg(v))
                        
            # we're doing a long arg
            else:
                if not raw:  k = k.replace("_", "-")
                
                if v is True:
                    processed.append("--" + k)
                elif v is False:
                    pass
                else:
                    processed.append("--%s%s%s" % (k, sep, self._format_arg(v)))
        return processed
                    
        
    def _compile_args(self, args, kwargs, sep):
        processed_args = []
                
        # aggregate positional args
        for arg in args:
            if isinstance(arg, (list, tuple)):
                if not arg:
                    warnings.warn("Empty list passed as an argument to %r. \
If you're using glob.glob(), please use sh.glob() instead." % self.path, stacklevel=3)
                for sub_arg in arg: processed_args.append(self._format_arg(sub_arg))
            elif isinstance(arg, dict):
                processed_args += self._aggregate_keywords(arg, sep, raw=True)
            else: 
                processed_args.append(self._format_arg(arg))
            
        # aggregate the keyword arguments
        processed_args += self._aggregate_keywords(kwargs, sep)

        return processed_args
 
    
    def bake(self, *args, **kwargs):
        fn = Command(self._path)
        fn._partial = True

        call_args, kwargs = self._extract_call_args(kwargs)
        
        pruned_call_args = call_args
        for k,v in Command._call_args.items():
            try:
                if pruned_call_args[k] == v:
                    del pruned_call_args[k]
            except KeyError: continue
        
        fn._partial_call_args.update(self._partial_call_args)
        fn._partial_call_args.update(pruned_call_args)
        fn._partial_baked_args.extend(self._partial_baked_args)
        sep = pruned_call_args.get("long_sep", self._call_args["long_sep"])
        fn._partial_baked_args.extend(self._compile_args(args, kwargs, sep))
        return fn
       
    def __str__(self):
        if IS_PY3: return self.__unicode__()
        else: return unicode(self).encode(DEFAULT_ENCODING)
        
    def __eq__(self, other):
        try: return str(self) == str(other)
        except: return False

    def __repr__(self):
        return "<Command %r>" % str(self)
        
    def __unicode__(self):
        baked_args = " ".join(self._partial_baked_args)
        if baked_args: baked_args = " " + baked_args
        return self._path + baked_args

    def __enter__(self):
        self(_with=True)

    def __exit__(self, typ, value, traceback):
        Command._prepend_stack.pop()
            
    
    def __call__(self, *args, **kwargs):
        kwargs = kwargs.copy()
        args = list(args)

        cmd = []

        # aggregate any 'with' contexts
        call_args = Command._call_args.copy()
        for prepend in self._prepend_stack:
            # don't pass the 'with' call arg
            pcall_args = prepend.call_args.copy()
            try: del pcall_args["with"]
            except: pass
            
            call_args.update(pcall_args)
            cmd.extend(prepend.cmd)

        cmd.append(self._path)
        
        # here we extract the special kwargs and override any
        # special kwargs from the possibly baked command
        tmp_call_args, kwargs = self._extract_call_args(kwargs, self._partial_call_args)
        call_args.update(tmp_call_args)

        if not isinstance(call_args["ok_code"], (tuple, list)):    
            call_args["ok_code"] = [call_args["ok_code"]]
            
        
        # check if we're piping via composition
        stdin = call_args["in"]
        if args:
            first_arg = args.pop(0)
            if isinstance(first_arg, RunningCommand):
                # it makes sense that if the input pipe of a command is running
                # in the background, then this command should run in the
                # background as well
                if first_arg.call_args["bg"]: call_args["bg"] = True
                stdin = first_arg.process._pipe_queue
                
            else:
                args.insert(0, first_arg)
            
        processed_args = self._compile_args(args, kwargs, call_args["long_sep"])

        # makes sure our arguments are broken up correctly
        split_args = self._partial_baked_args + processed_args

        final_args = split_args

        cmd.extend(final_args)


        # stdout redirection
        stdout = call_args["out"]
        if stdout \
            and not callable(stdout) \
            and not hasattr(stdout, "write") \
            and not isinstance(stdout, (cStringIO, StringIO)):
            
            stdout = open(str(stdout), "wb")
        

        # stderr redirection
        stderr = call_args["err"]
        if stderr and not callable(stderr) and not hasattr(stderr, "write") \
            and not isinstance(stderr, (cStringIO, StringIO)):
            stderr = open(str(stderr), "wb")
            

        return RunningCommand(cmd, call_args, stdin, stdout, stderr)




# used in redirecting
STDOUT = -1
STDERR = -2



# Process open = Popen
# Open Process = OProc
class OProc(object):
    _procs_to_cleanup = set()
    _registered_cleanup = False
    _default_window_size = (24, 80)

    def __init__(self, cmd, stdin, stdout, stderr, call_args,
            persist=False, pipe=STDOUT):

        self.call_args = call_args

        self._single_tty = self.call_args["tty_in"] and self.call_args["tty_out"]

        # this logic is a little convoluted, but basically this top-level
        # if/else is for consolidating input and output TTYs into a single
        # TTY.  this is the only way some secure programs like ssh will
        # output correctly (is if stdout and stdin are both the same TTY)
        if self._single_tty:
            self._stdin_fd, self._slave_stdin_fd = pty.openpty()
            
            self._stdout_fd = self._stdin_fd
            self._slave_stdout_fd = self._slave_stdin_fd
            
            self._stderr_fd = self._stdin_fd
            self._slave_stderr_fd = self._slave_stdin_fd
        
        # do not consolidate stdin and stdout
        else:
            if self.call_args["tty_in"]:
                self._slave_stdin_fd, self._stdin_fd = pty.openpty()
            else:
                self._slave_stdin_fd, self._stdin_fd = os.pipe()
            
            # tty_out is usually the default
            if self.call_args["tty_out"]:
                self._stdout_fd, self._slave_stdout_fd = pty.openpty()
            else:
                self._stdout_fd, self._slave_stdout_fd = os.pipe()
                
            # unless STDERR is going to STDOUT, it ALWAYS needs to be a pipe,
            # and never a PTY.  the reason for this is not totally clear to me,
            # but it has to do with the fact that if STDERR isn't set as the
            # CTTY (because STDOUT is), the STDERR buffer won't always flush
            # by the time the process exits, and the data will be lost.
            # i've only seen this on OSX.
            if stderr is not STDOUT:
                self._stderr_fd, self._slave_stderr_fd = os.pipe()
            
        gc_enabled = gc.isenabled()
        if gc_enabled: gc.disable()
        self.pid = os.fork()


        # child
        if self.pid == 0:
            # this piece of ugliness is due to a bug where we can lose output
            # if we do os.close(self._slave_stdout_fd) in the parent after
            # the child starts writing.
            # see http://bugs.python.org/issue15898
            if IS_OSX and IS_PY3: _time.sleep(0.01)
            
            os.setsid()
            
            if self.call_args["tty_out"]:
                # set raw mode, so there isn't any weird translation of newlines
                # to \r\n and other oddities.  we're not outputting to a terminal
                # anyways
                #
                # we HAVE to do this here, and not in the parent thread, because
                # we have to guarantee that this is set before the child process
                # is run, and we can't do it twice.
                tty.setraw(self._stdout_fd)
                
                
            os.close(self._stdin_fd)
            if not self._single_tty:
                os.close(self._stdout_fd)
                if stderr is not STDOUT: os.close(self._stderr_fd)                
                    
                    
            if self.call_args["cwd"]: os.chdir(self.call_args["cwd"])
            os.dup2(self._slave_stdin_fd, 0)
            os.dup2(self._slave_stdout_fd, 1)
            
            # we're not directing stderr to stdout?  then set self._slave_stderr_fd to
            # fd 2, the common stderr fd
            if stderr is STDOUT: os.dup2(self._slave_stdout_fd, 2) 
            else: os.dup2(self._slave_stderr_fd, 2)
            
            # don't inherit file descriptors
            max_fd = resource.getrlimit(resource.RLIMIT_NOFILE)[0]
            os.closerange(3, max_fd)
                    

            # set our controlling terminal
            if self.call_args["tty_out"]:
                tmp_fd = os.open(os.ttyname(1), os.O_RDWR)
                os.close(tmp_fd)
                    

            if self.call_args["tty_out"]:
                self.setwinsize(1)
            
            # actually execute the process
            if self.call_args["env"] is None: os.execv(cmd[0], cmd)
            else: os.execve(cmd[0], cmd, self.call_args["env"])

            os._exit(255)

        # parent
        else:
            if gc_enabled: gc.enable()
            
            if not OProc._registered_cleanup:
                atexit.register(OProc._cleanup_procs)
                OProc._registered_cleanup = True
        
        
            self.started = _time.time()
            self.cmd = cmd
            self.exit_code = None
            
            self.stdin = stdin or Queue()
            self._pipe_queue = Queue()
        
            # this is used to prevent a race condition when we're waiting for
            # a process to end, and the OProc's internal threads are also checking
            # for the processes's end
            self._wait_lock = threading.Lock()
        
            # these are for aggregating the stdout and stderr.  we use a deque
            # because we don't want to overflow
            self._stdout = deque(maxlen=self.call_args["internal_bufsize"])
            self._stderr = deque(maxlen=self.call_args["internal_bufsize"])
            
            if self.call_args["tty_in"]: self.setwinsize(self._stdin_fd)
            
            
            self.log = Logger("process", repr(self))
            
            os.close(self._slave_stdin_fd)
            if not self._single_tty:
                os.close(self._slave_stdout_fd)
                if stderr is not STDOUT: os.close(self._slave_stderr_fd)
            
            self.log.debug("started process")
            if not persist: OProc._procs_to_cleanup.add(self)


            if self.call_args["tty_in"]:
                attr = termios.tcgetattr(self._stdin_fd)
                attr[3] &= ~termios.ECHO  
                termios.tcsetattr(self._stdin_fd, termios.TCSANOW, attr)

            # this represents the connection from a Queue object (or whatever
            # we're using to feed STDIN) to the process's STDIN fd
            self._stdin_stream = StreamWriter("stdin", self, self._stdin_fd,
                self.stdin, self.call_args["in_bufsize"])
                           
                        
            stdout_pipe = None   
            if pipe is STDOUT and not self.call_args["no_pipe"]:
                stdout_pipe = self._pipe_queue
            
            # this represents the connection from a process's STDOUT fd to
            # wherever it has to go, sometimes a pipe Queue (that we will use
            # to pipe data to other processes), and also an internal deque
            # that we use to aggregate all the output
            save_stdout = not self.call_args["no_out"] and \
                (self.call_args["tee"] in (True, "out") or stdout is None)
            self._stdout_stream = StreamReader("stdout", self, self._stdout_fd, stdout,
                self._stdout, self.call_args["out_bufsize"], stdout_pipe,
                save_data=save_stdout)
                
                
            if stderr is STDOUT or self._single_tty: self._stderr_stream = None 
            else:
                stderr_pipe = None
                if pipe is STDERR and not self.call_args["no_pipe"]:
                    stderr_pipe =  self._pipe_queue
                       
                save_stderr = not self.call_args["no_err"] and \
                    (self.call_args["tee"] in ("err",) or stderr is None)
                self._stderr_stream = StreamReader("stderr", self, self._stderr_fd, stderr,
                    self._stderr, self.call_args["err_bufsize"], stderr_pipe,
                    save_data=save_stderr)
            
            # start the main io threads
            self._input_thread = self._start_thread(self.input_thread, self._stdin_stream)
            self._output_thread = self._start_thread(self.output_thread, self._stdout_stream, self._stderr_stream)
            
            
    def __repr__(self):
        return "<Process %d %r>" % (self.pid, self.cmd[:500])        
            

    # also borrowed from pexpect.py
    @staticmethod
    def setwinsize(fd):
        rows, cols = OProc._default_window_size
        TIOCSWINSZ = getattr(termios, 'TIOCSWINSZ', -2146929561)
        if TIOCSWINSZ == 2148037735: # L is not required in Python >= 2.2.
            TIOCSWINSZ = -2146929561 # Same bits, but with sign.

        s = struct.pack('HHHH', rows, cols, 0, 0)
        fcntl.ioctl(fd, TIOCSWINSZ, s)


    @staticmethod
    def _start_thread(fn, *args):
        thrd = threading.Thread(target=fn, args=args)
        thrd.daemon = True
        thrd.start()
        return thrd
    
    def in_bufsize(self, buf):
        self._stdin_stream.stream_bufferer.change_buffering(buf)
                
    def out_bufsize(self, buf):
        self._stdout_stream.stream_bufferer.change_buffering(buf)
    
    def err_bufsize(self, buf):
        if self._stderr_stream:
            self._stderr_stream.stream_bufferer.change_buffering(buf)


    def input_thread(self, stdin):
        done = False
        while not done and self.alive:
            self.log.debug("%r ready for more input", stdin)
            done = stdin.write()

        stdin.close()
            
            
    def output_thread(self, stdout, stderr):
        readers = []
        errors = []

        if stdout is not None:
            readers.append(stdout)
            errors.append(stdout)
        if stderr is not None:
            readers.append(stderr)
            errors.append(stderr)

        while readers:
            outputs, inputs, err = select.select(readers, [], errors, 0.1)

            # stdout and stderr
            for stream in outputs:
                self.log.debug("%r ready to be read from", stream)
                done = stream.read()
                if done: readers.remove(stream)
                
            for stream in err:
                pass
            
            # test if the process has been running too long
            if self.call_args["timeout"]:
                now = _time.time()
                if now - self.started > self.call_args["timeout"]:
                    self.log.debug("we've been running too long")
                    self.kill()


        # this is here because stdout may be the controlling TTY, and
        # we can't close it until the process has ended, otherwise the
        # child will get SIGHUP.  typically, if we've broken out of
        # the above loop, and we're here, the process is just about to
        # end, so it's probably ok to aggressively poll self.alive
        #
        # the other option to this would be to do the CTTY close from
        # the method that does the actual os.waitpid() call, but the
        # problem with that is that the above loop might still be
        # running, and closing the fd will cause some operation to
        # fail.  this is less complex than wrapping all the ops
        # in the above loop with out-of-band fd-close exceptions
        while self.alive: _time.sleep(0.001)
        if stdout: stdout.close()
        if stderr: stderr.close()


    @property
    def stdout(self):
        return "".encode(self.call_args["encoding"]).join(self._stdout)
    
    @property
    def stderr(self):
        return "".encode(self.call_args["encoding"]).join(self._stderr)
    
    
    def signal(self, sig):
        self.log.debug("sending signal %d", sig)
        try: os.kill(self.pid, sig)
        except OSError: pass

    def kill(self):
        self.log.debug("killing")
        self.signal(signal.SIGKILL)

    def terminate(self):
        self.log.debug("terminating")
        self.signal(signal.SIGTERM)

    @staticmethod
    def _cleanup_procs():
        for proc in OProc._procs_to_cleanup:
            proc.kill()


    def _handle_exit_code(self, exit_code):
        # if we exited from a signal, let our exit code reflect that
        if os.WIFSIGNALED(exit_code): return -os.WTERMSIG(exit_code)
        # otherwise just give us a normal exit code
        elif os.WIFEXITED(exit_code): return os.WEXITSTATUS(exit_code)
        else: raise RuntimeError("Unknown child exit status!")

    @property
    def alive(self):
        if self.exit_code is not None: return False
         
        # what we're doing here essentially is making sure that the main thread
        # (or another thread), isn't calling .wait() on the process.  because
        # .wait() calls os.waitpid(self.pid, 0), we can't do an os.waitpid
        # here...because if we did, and the process exited while in this
        # thread, the main thread's os.waitpid(self.pid, 0) would raise OSError
        # (because the process ended in another thread).
        #
        # so essentially what we're doing is, using this lock, checking if
        # we're calling .wait(), and if we are, let .wait() get the exit code
        # and handle the status, otherwise let us do it.
        acquired = self._wait_lock.acquire(False)
        if not acquired:
            if self.exit_code is not None: return False
            return True
         
        try:
            # WNOHANG is just that...we're calling waitpid without hanging...
            # essentially polling the process
            pid, exit_code = os.waitpid(self.pid, os.WNOHANG)
            if pid == self.pid:
                self.exit_code = self._handle_exit_code(exit_code)
                return False
             
        # no child process   
        except OSError: return False
        else: return True
        finally: self._wait_lock.release()
            

    def wait(self):
        self.log.debug("acquiring wait lock to wait for completion")
        with self._wait_lock:
            self.log.debug("got wait lock")
            
            if self.exit_code is None:
                self.log.debug("exit code not set, waiting on pid")
                pid, exit_code = os.waitpid(self.pid, 0)
                self.exit_code = self._handle_exit_code(exit_code)
            else:
                self.log.debug("exit code already set (%d), no need to wait", self.exit_code)
            
            self._input_thread.join()
            self._output_thread.join()
            
            OProc._procs_to_cleanup.discard(self)
            
            return self.exit_code




class DoneReadingStdin(Exception): pass
class NoStdinData(Exception): pass



# this guy is for reading from some input (the stream) and writing to our
# opened process's stdin fd.  the stream can be a Queue, a callable, something
# with the "read" method, a string, or an iterable
class StreamWriter(object):
    def __init__(self, name, process, stream, stdin, bufsize):
        self.name = name
        self.process = weakref.ref(process)
        self.stream = stream
        self.stdin = stdin
        
        self.log = Logger("streamwriter", repr(self))
        
        
        self.stream_bufferer = StreamBufferer(self.process().call_args["encoding"],
            bufsize)
        
        # determine buffering for reading from the input we set for stdin
        if bufsize == 1: self.bufsize = 1024
        elif bufsize == 0: self.bufsize = 1
        else: self.bufsize = bufsize
            
        
        if isinstance(stdin, Queue):
            log_msg = "queue"
            self.get_chunk = self.get_queue_chunk
            
        elif callable(stdin):
            log_msg = "callable"
            self.get_chunk = self.get_callable_chunk
            
        # also handles stringio
        elif hasattr(stdin, "read"):
            log_msg = "file descriptor"
            self.get_chunk = self.get_file_chunk
            
        elif isinstance(stdin, basestring):
            log_msg = "string"
            
            if bufsize == 1:
                # TODO, make the split() be a generator
                self.stdin = iter((c+"\n" for c in stdin.split("\n")))
            else:
                self.stdin = iter(stdin[i:i+self.bufsize] for i in range(0, len(stdin), self.bufsize))
            self.get_chunk = self.get_iter_chunk
            
        else:
            log_msg = "general iterable"
            self.stdin = iter(stdin)
            self.get_chunk = self.get_iter_chunk
            
        self.log.debug("parsed stdin as a %s", log_msg)
        
            
    def __repr__(self):
        return "<StreamWriter %s for %r>" % (self.name, self.process())
    
    def fileno(self):
        return self.stream
    
    def get_queue_chunk(self):
        try: chunk = self.stdin.get(True, 0.01)
        except Empty: raise NoStdinData
        if chunk is None: raise DoneReadingStdin
        return chunk
        
    def get_callable_chunk(self):
        try: return self.stdin()
        except: raise DoneReadingStdin
        
    def get_iter_chunk(self):
        try:
            if IS_PY3: return self.stdin.__next__()
            else: return self.stdin.next()
        except StopIteration: raise DoneReadingStdin
        
    def get_file_chunk(self):
        if self.stream_bufferer.type == 1: chunk = self.stdin.readline()
        else: chunk = self.stdin.read(self.bufsize)
        if not chunk: raise DoneReadingStdin
        else: return chunk


    # the return value answers the questions "are we done writing forever?"
    def write(self):
        # get_chunk may sometimes return bytes, and sometimes returns trings
        # because of the nature of the different types of STDIN objects we
        # support
        try: chunk = self.get_chunk()
        except DoneReadingStdin:
            self.log.debug("done reading")
                
            if self.process().call_args["tty_in"]:
                # EOF time
                try: char = termios.tcgetattr(self.stream)[6][termios.VEOF]
                except: char = chr(4).encode()
                os.write(self.stream, char)
            
            return True
        
        except NoStdinData:
            self.log.debug("received no data")
            return False
        
        # if we're not bytes, make us bytes
        if IS_PY3 and hasattr(chunk, "encode"):
            chunk = chunk.encode(self.process().call_args["encoding"])
        
        for chunk in self.stream_bufferer.process(chunk):
            self.log.debug("got chunk size %d: %r", len(chunk), chunk[:30])
            
            self.log.debug("writing chunk to process")
            try:
                os.write(self.stream, chunk)
            except OSError:
                self.log.debug("OSError writing stdin chunk")
                return True
        
        
    def close(self):
        self.log.debug("closing, but flushing first")
        chunk = self.stream_bufferer.flush()
        self.log.debug("got chunk size %d to flush: %r", len(chunk), chunk[:30])
        try:
            if chunk: os.write(self.stream, chunk)
            if not self.process().call_args["tty_in"]:
                self.log.debug("we used a TTY, so closing the stream")
                os.close(self.stream)
        except OSError: pass
        


class StreamReader(object):
    def __init__(self, name, process, stream, handler, buffer, bufsize,
            pipe_queue=None, save_data=True):
        self.name = name
        self.process = weakref.ref(process)
        self.stream = stream
        self.buffer = buffer
        self.save_data = save_data
        self.encoding = process.call_args["encoding"]
        self.decode_errors = process.call_args["decode_errors"]
        
        self.pipe_queue = None
        if pipe_queue: self.pipe_queue = weakref.ref(pipe_queue)

        self.log = Logger("streamreader", repr(self))
        
        self.stream_bufferer = StreamBufferer(self.encoding, bufsize,
            self.decode_errors)
        
        # determine buffering
        if bufsize == 1: self.bufsize = 1024
        elif bufsize == 0: self.bufsize = 1 
        else: self.bufsize = bufsize
        
        
        # here we're determining the handler type by doing some basic checks
        # on the handler object
        self.handler = handler
        if callable(handler): self.handler_type = "fn"
        elif isinstance(handler, StringIO): self.handler_type = "stringio"
        elif isinstance(handler, cStringIO):
            self.handler_type = "cstringio"
        elif hasattr(handler, "write"): self.handler_type = "fd"
        else: self.handler_type = None
        
        
        self.should_quit = False
        
        # here we choose how to call the callback, depending on how many
        # arguments it takes.  the reason for this is to make it as easy as
        # possible for people to use, without limiting them.  a new user will
        # assume the callback takes 1 argument (the data).  as they get more
        # advanced, they may want to terminate the process, or pass some stdin
        # back, and will realize that they can pass a callback of more args
        if self.handler_type == "fn":
            implied_arg = 0
            if inspect.ismethod(handler):
                implied_arg = 1
                num_args = len(inspect.getargspec(handler).args)
            
            else:
                if inspect.isfunction(handler):
                    num_args = len(inspect.getargspec(handler).args)
                    
                # is an object instance with __call__ method
                else:
                    implied_arg = 1
                    num_args = len(inspect.getargspec(handler.__call__).args)
                
                
            self.handler_args = ()
            if num_args == implied_arg + 2:
                self.handler_args = (self.process().stdin,)
            elif num_args == implied_arg + 3:
                self.handler_args = (self.process().stdin, self.process)
                

    def fileno(self):
        return self.stream
            
    def __repr__(self):
        return "<StreamReader %s for %r>" % (self.name, self.process())

    def close(self):
        chunk = self.stream_bufferer.flush()
        self.log.debug("got chunk size %d to flush: %r",
            len(chunk), chunk[:30])
        if chunk: self.write_chunk(chunk)
        
        if self.handler_type == "fd" and hasattr(self.handler, "close"):
            self.handler.flush()
        
        if self.pipe_queue and self.save_data: self.pipe_queue().put(None)
        try: os.close(self.stream)
        except OSError: pass


    def write_chunk(self, chunk):
        # in PY3, the chunk coming in will be bytes, so keep that in mind
        
        if self.handler_type == "fn" and not self.should_quit:
            # try to use the encoding first, if that doesn't work, send
            # the bytes, because it might be binary
            try: to_handler = chunk.decode(self.encoding, self.decode_errors)
            except UnicodeDecodeError: to_handler = chunk
            
            # this is really ugly, but we can't store self.process as one of
            # the handler args in self.handler_args, the reason being is that
            # it would create cyclic references, and prevent objects from
            # being garbage collected.  so we're determining if this handler
            # even requires self.process (by the argument count), and if it
            # does, resolving the weakref to a hard reference and passing
            # that into the handler
            handler_args = self.handler_args
            if len(self.handler_args) == 2:
                handler_args = (self.handler_args[0], self.process())
            self.should_quit = self.handler(to_handler, *handler_args)
            
        elif self.handler_type == "stringio":
            self.handler.write(chunk.decode(self.encoding, self.decode_errors))

        elif self.handler_type in ("cstringio", "fd"):
            self.handler.write(chunk)
            

        if self.save_data:
            self.buffer.append(chunk)
            
            if self.pipe_queue:
                self.log.debug("putting chunk onto pipe: %r", chunk[:30])
                self.pipe_queue().put(chunk)

            
    def read(self):
        # if we're PY3, we're reading bytes, otherwise we're reading
        # str
        try: chunk = os.read(self.stream, self.bufsize)
        except OSError as e:
            self.log.debug("got errno %d, done reading", e.errno)
            return True
        if not chunk:
            self.log.debug("got no chunk, done reading")
            return True
                
        self.log.debug("got chunk size %d: %r", len(chunk), chunk[:30])
        for chunk in self.stream_bufferer.process(chunk):
            self.write_chunk(chunk)   
    



# this is used for feeding in chunks of stdout/stderr, and breaking it up into
# chunks that will actually be put into the internal buffers.  for example, if
# you have two processes, one being piped to the other, and you want that,
# first process to feed lines of data (instead of the chunks however they
# come in), OProc will use an instance of this class to chop up the data and
# feed it as lines to be sent down the pipe
class StreamBufferer(object):
    def __init__(self, encoding=DEFAULT_ENCODING, buffer_type=1,
            decode_errors="strict"):
        # 0 for unbuffered, 1 for line, everything else for that amount
        self.type = buffer_type
        self.buffer = []
        self.n_buffer_count = 0
        self.encoding = encoding
        self.decode_errors = decode_errors
        
        # this is for if we change buffering types.  if we change from line
        # buffered to unbuffered, its very possible that our self.buffer list
        # has data that was being saved up (while we searched for a newline).
        # we need to use that up, so we don't lose it
        self._use_up_buffer_first = False
        
        # the buffering lock is used because we might chance the buffering
        # types from a different thread.  for example, if we have a stdout
        # callback, we might use it to change the way stdin buffers.  so we
        # lock
        self._buffering_lock = threading.RLock()
        self.log = Logger("stream_bufferer")
        
        
    def change_buffering(self, new_type):
        # TODO, when we stop supporting 2.6, make this a with context
        self.log.debug("acquiring buffering lock for changing buffering")
        self._buffering_lock.acquire()
        self.log.debug("got buffering lock for changing buffering")
        try:                
            if new_type == 0: self._use_up_buffer_first = True
                
            self.type = new_type
        finally:
            self._buffering_lock.release()
            self.log.debug("released buffering lock for changing buffering")
            
        
    def process(self, chunk):
        # MAKE SURE THAT THE INPUT IS PY3 BYTES
        # THE OUTPUT IS ALWAYS PY3 BYTES
        
        # TODO, when we stop supporting 2.6, make this a with context
        self.log.debug("acquiring buffering lock to process chunk (buffering: %d)", self.type)
        self._buffering_lock.acquire()
        self.log.debug("got buffering lock to process chunk (buffering: %d)", self.type)
        try:
            # we've encountered binary, permanently switch to N size buffering
            # since matching on newline doesn't make sense anymore
            if self.type == 1:
                try: chunk.decode(self.encoding, self.decode_errors)
                except:
                    self.log.debug("detected binary data, changing buffering")
                    self.change_buffering(1024)
                
            # unbuffered
            if self.type == 0:
                if self._use_up_buffer_first:
                    self._use_up_buffer_first = False
                    to_write = self.buffer
                    self.buffer = []
                    to_write.append(chunk)
                    return to_write
                
                return [chunk]
            
            # line buffered
            elif self.type == 1:
                total_to_write = []
                chunk = chunk.decode(self.encoding, self.decode_errors)
                while True:
                    newline = chunk.find("\n")
                    if newline == -1: break
                    
                    chunk_to_write = chunk[:newline+1]
                    if self.buffer:
                        # this is ugly, but it's designed to take the existing
                        # bytes buffer, join it together, tack on our latest
                        # chunk, then convert the whole thing to a string.
                        # it's necessary, i'm sure.  read the whole block to
                        # see why.
                        chunk_to_write = "".encode(self.encoding).join(self.buffer) \
                            + chunk_to_write.encode(self.encoding)
                        chunk_to_write = chunk_to_write.decode(self.encoding)
                        
                        self.buffer = []
                        self.n_buffer_count = 0
                    
                    chunk = chunk[newline+1:]
                    total_to_write.append(chunk_to_write.encode(self.encoding))
                         
                if chunk:
                    self.buffer.append(chunk.encode(self.encoding))
                    self.n_buffer_count += len(chunk)
                return total_to_write
              
            # N size buffered  
            else:
                total_to_write = []
                while True:
                    overage = self.n_buffer_count + len(chunk) - self.type
                    if overage >= 0:
                        ret = "".encode(self.encoding).join(self.buffer) + chunk
                        chunk_to_write = ret[:self.type]
                        chunk = ret[self.type:]
                        total_to_write.append(chunk_to_write)
                        self.buffer = []
                        self.n_buffer_count = 0
                    else:
                        self.buffer.append(chunk)
                        self.n_buffer_count += len(chunk)
                        break
                return total_to_write
        finally:
            self._buffering_lock.release()
            self.log.debug("released buffering lock for processing chunk (buffering: %d)", self.type)
            

    def flush(self):
        self.log.debug("acquiring buffering lock for flushing buffer")
        self._buffering_lock.acquire()
        self.log.debug("got buffering lock for flushing buffer")
        try:
            ret = "".encode(self.encoding).join(self.buffer)
            self.buffer = []
            return ret
        finally:
            self._buffering_lock.release()
            self.log.debug("released buffering lock for flushing buffer")
    




# this allows lookups to names that aren't found in the global scope to be
# searched for as a program name.  for example, if "ls" isn't found in this
# module's scope, we consider it a system program and try to find it.
#
# we use a dict instead of just a regular object as the base class because
# the exec() statement used in this file requires the "globals" argument to
# be a dictionary
class Environment(dict):
    def __init__(self, globs, **kwargs):
        self.globs = globs
        self.kwargs = kwargs

    def __setitem__(self, k, v):
        self.globs[k] = v
    
    def __getitem__(self, k):
        try: return self.globs[k]
        except KeyError: pass
        
        # the only way we'd get to here is if we've tried to
        # import * from a repl.  so, raise an exception, since
        # that's really the only sensible thing to do
        if k == "__all__":
            raise ImportError("Cannot import * from sh. \
Please import sh or import programs individually.")

        # if we end with "_" just go ahead and skip searching
        # our namespace for python stuff.  this was mainly for the
        # command "id", which is a popular program for finding
        # if a user exists, but also a python function for getting
        # the address of an object.  so can call the python
        # version by "id" and the program version with "id_"
        if not k.endswith("_"):
            # check if we're naming a dynamically generated ReturnCode exception
            try: return rc_exc_cache[k]
            except KeyError:
                m = rc_exc_regex.match(k)
                if m: return get_rc_exc(int(m.group(1)))
                
            # is it a builtin?
            try: return getattr(self["__builtins__"], k)
            except AttributeError: pass
        elif not k.startswith("_"): k = k.rstrip("_")
        
        
        # https://github.com/ipython/ipython/issues/2577
        # https://github.com/amoffat/sh/issues/97#issuecomment-10610629
        if k.startswith("__") and k.endswith("__"):
            raise AttributeError
        
        # how about an environment variable?
        try: return os.environ[k]
        except KeyError: pass
        
        # is it a custom builtin?
        builtin = getattr(self, "b_"+k, None)
        if builtin: return builtin
        
        # it must be a command then
<<<<<<< HEAD
        return Command(k)
=======
        return Command._create(k, **self.kwargs)
>>>>>>> 0cc00159
    
    
    # methods that begin with "b_" are custom builtins and will override any
    # program that exists in our path.  this is useful for things like
    # common shell builtins that people are used to, but which aren't actually
    # full-fledged system binaries
    
    def b_cd(self, path):
        os.chdir(path)
        
    def b_which(self, program):
        return which(program)




def run_repl(env):
    banner = "\n>> sh v{version}\n>> https://github.com/amoffat/sh\n"
    
    print(banner.format(version=__version__))
    while True:
        try: line = raw_input("sh> ")
        except (ValueError, EOFError): break
            
        try: exec(compile(line, "<dummy>", "single"), env, env)
        except SystemExit: break
        except: print(traceback.format_exc())

    # cleans up our last line
    print("")




# this is a thin wrapper around THIS module (we patch sys.modules[__name__]).
# this is in the case that the user does a "from sh import whatever"
# in other words, they only want to import certain programs, not the whole
# system PATH worth of commands.  in this case, we just proxy the
# import lookup to our Environment class
class SelfWrapper(ModuleType):
    def __init__(self, self_module, **kwargs):
        # this is super ugly to have to copy attributes like this,
        # but it seems to be the only way to make reload() behave
        # nicely.  if i make these attributes dynamic lookups in
        # __getattr__, reload sometimes chokes in weird ways...
        for attr in ["__builtins__", "__doc__", "__name__", "__package__"]:
            setattr(self, attr, getattr(self_module, attr, None))

        # python 3.2 (2.7 and 3.3 work fine) breaks on osx (not ubuntu)
        # if we set this to None.  and 3.3 needs a value for __path__
        self.__path__ = []
        self.self_module = self_module
        self.env = Environment(globals(), **kwargs)
        
    def __setattr__(self, name, value):
        if hasattr(self, "env"): self.env[name] = value
        ModuleType.__setattr__(self, name, value)
    
    def __getattr__(self, name):
        if name == "env": raise AttributeError
        return self.env[name]

    def __call__(self, **kwargs):
        # accept special keywords argument to define
        # defaults for all operations that will be
        # processed with given by return SelfWrapper
        return SelfWrapper(self.self_module, **kwargs)




# we're being run as a stand-alone script
if __name__ == "__main__":
    try: arg = sys.argv.pop(1)
    except: arg = None

    if arg == "test":
        import subprocess

        def run_test(version):
            py_version = "python%s" % version
            py_bin = which(py_version)

            if py_bin:
                print("Testing %s" % py_version.capitalize())
                
                p = subprocess.Popen([py_bin, os.path.join(THIS_DIR, "test.py")]
                    + sys.argv[1:])
                p.wait()
            else:
                print("Couldn't find %s, skipping" % py_version.capitalize())

        versions = ("2.6", "2.7", "3.1", "3.2", "3.3")
        for version in versions: run_test(version)

    else:
        env = Environment(globals())
        run_repl(env)
    
# we're being imported from somewhere
else:
    self = sys.modules[__name__]
    sys.modules[__name__] = SelfWrapper(self)<|MERGE_RESOLUTION|>--- conflicted
+++ resolved
@@ -452,19 +452,27 @@
         ("piped", "iter", "You cannot iterate when this command is being piped"),
     )
 
-<<<<<<< HEAD
-=======
+
+    # this method exists because of the need to have some way of letting
+    # manual object instantiation not perform the underscore-to-dash command
+    # conversion that resolve_program uses.
+    #
+    # there are 2 ways to create a Command object.  using sh.Command(<program>)
+    # or by using sh.<program>.  the method fed into sh.Command must be taken
+    # literally, and so no underscore-dash conversion is performed.  the one
+    # for sh.<program> must do the underscore-dash converesion, because we
+    # can't type dashes in method names
     @classmethod
     def _create(cls, program, **default_kwargs):
         path = resolve_program(program)
         if not path: raise CommandNotFound(program)
+        
         cmd = cls(path)
-        cmd._partial_call_args, ignored_kwargs = cmd._extract_call_args(default_kwargs)
-        if ignored_kwargs:
-            TypeError("Invalid special arguments %r" % (ignored_kwargs.keys()))
+        if default_kwargs: cmd = cmd.bake(default_kwargs)
+        
         return cmd
 
->>>>>>> 0cc00159
+
     def __init__(self, path):
         path = which(path)
         if not path: raise CommandNotFound(path)
@@ -473,15 +481,11 @@
         self._partial = False
         self._partial_baked_args = []
         self._partial_call_args = {}
-<<<<<<< HEAD
         
         # bugfix for functools.wraps.  issue #121
         self.__name__ = repr(self)
         
         
-=======
-
->>>>>>> 0cc00159
     def __getattribute__(self, name):
         # convenience
         getattr = partial(object.__getattribute__, self)
@@ -576,6 +580,7 @@
         return processed_args
  
     
+    # TODO needs documentation
     def bake(self, *args, **kwargs):
         fn = Command(self._path)
         fn._partial = True
@@ -1498,9 +1503,9 @@
 # the exec() statement used in this file requires the "globals" argument to
 # be a dictionary
 class Environment(dict):
-    def __init__(self, globs, **kwargs):
+    def __init__(self, globs, baked_args):
         self.globs = globs
-        self.kwargs = kwargs
+        self.baked_args = baked_args
 
     def __setitem__(self, k, v):
         self.globs[k] = v
@@ -1549,11 +1554,10 @@
         if builtin: return builtin
         
         # it must be a command then
-<<<<<<< HEAD
-        return Command(k)
-=======
-        return Command._create(k, **self.kwargs)
->>>>>>> 0cc00159
+        # we use _create instead of instantiating the class directly because
+        # _create uses resolve_program, which will automatically do underscore-
+        # to-dash conversions.  instantiating directly does not use that
+        return Command._create(k, **self.baked_args)
     
     
     # methods that begin with "b_" are custom builtins and will override any
@@ -1594,7 +1598,7 @@
 # system PATH worth of commands.  in this case, we just proxy the
 # import lookup to our Environment class
 class SelfWrapper(ModuleType):
-    def __init__(self, self_module, **kwargs):
+    def __init__(self, self_module, baked_args):
         # this is super ugly to have to copy attributes like this,
         # but it seems to be the only way to make reload() behave
         # nicely.  if i make these attributes dynamic lookups in
@@ -1606,7 +1610,7 @@
         # if we set this to None.  and 3.3 needs a value for __path__
         self.__path__ = []
         self.self_module = self_module
-        self.env = Environment(globals(), **kwargs)
+        self.env = Environment(globals(), baked_args)
         
     def __setattr__(self, name, value):
         if hasattr(self, "env"): self.env[name] = value
@@ -1616,11 +1620,10 @@
         if name == "env": raise AttributeError
         return self.env[name]
 
+    # accept special keywords argument to define defaults for all operations
+    # that will be processed with given by return SelfWrapper
     def __call__(self, **kwargs):
-        # accept special keywords argument to define
-        # defaults for all operations that will be
-        # processed with given by return SelfWrapper
-        return SelfWrapper(self.self_module, **kwargs)
+        return SelfWrapper(self.self_module, kwargs)
 
 
 
