--- conflicted
+++ resolved
@@ -1,41 +1,12 @@
 from __future__ import print_function
 import os
 import sys
-<<<<<<< HEAD
-import pbs
-import subprocess
-=======
 import sh
->>>>>>> 83c36def
 
 try: from distutils.core import setup
 except ImportError: from setuptools import setup
 
 
-<<<<<<< HEAD
-if sys.argv[1] == "test":
-    def run_test(version):
-        py_version = "python%s" % version
-        py_bin = pbs.which(py_version)
-        
-        if py_bin:
-            print("Testing %s" % py_version.capitalize())
-            
-            p = subprocess.Popen([py_bin, "test.py"] + sys.argv[2:])
-            p.wait()
-        else:
-            print("Couldn't find %s, skipping" % py_version.capitalize())
-    
-    versions = ("2.6", "2.7", "3", "3.1", "3.2")
-    
-    for version in versions:
-        run_test(version)
-        
-    exit(0)
-    
-
-=======
->>>>>>> 83c36def
 setup(
     name="sh",
     version=sh.__version__,
